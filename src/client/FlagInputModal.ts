import { LitElement, html } from "lit";
import { customElement, query, state } from "lit/decorators.js";
import Countries from "./data/countries.json";

@customElement("flag-input-modal")
export class FlagInputModal extends LitElement {
  @query("o-modal") private modalEl!: HTMLElement & {
    open: () => void;
    close: () => void;
  };

  @state() private search = "";
  @state() private isModalOpen = false;

  createRenderRoot() {
    return this;
  }

  render() {
    return html`
      <o-modal title="Flag Selector Modal" alwaysMaximized>
        <input
<<<<<<< HEAD
          class="h-[2rem] border-none text-center border border-gray-300 rounded-xl shadow-sm text-2xl focus:outline-none focus:ring-2 focus:ring-blue-500 focus:border-blue-500 text-black dark:border-gray-300/60 dark:bg-gray-700 dark:text-white"
=======
          class="h-[2rem] border-none text-center border border-gray-300
          rounded-xl shadow-sm text-2xl text-center focus:outline-none
          focus:ring-2 focus:ring-blue-500 focus:border-blue-500 text-black
          dark:border-gray-300/60 dark:bg-gray-700 dark:text-white"
>>>>>>> 0befdcd9
          type="text"
          placeholder="Search..."
          @change=${this.handleSearch}
          @keyup=${this.handleSearch}
        />
        <div
          class="flex flex-wrap justify-evenly gap-[1rem] overflow-y-auto overflow-x-hidden h-[90%]"
        >
          ${this.isModalOpen ? Countries.filter(
            (country) =>
              country.name.toLowerCase().includes(this.search.toLowerCase()) ||
              country.code.toLowerCase().includes(this.search.toLowerCase()),
          ).map(
            (country) => html`
              <button
                @click=${() => {
                  this.setFlag(country.code);
                  this.close();
                }}
                class="text-center cursor-pointer border-none bg-none opacity-70 
                  w-[calc(100%/2-15px)] sm:w-[calc(100%/4-15px)] 
                  md:w-[calc(100%/6-15px)] lg:w-[calc(100%/8-15px)] 
                  xl:w-[calc(100%/10-15px)] min-w-[80px]"
              >
                <img
                  class="country-flag w-full h-auto"
                  src="/flags/${country.code}.svg"
                  @error=${(e: Event) => {
                    const img = e.currentTarget as HTMLImageElement;
                    const fallback = "/flags/xx.svg";
                    if (img.src && !img.src.endsWith(fallback)) {
                      img.src = fallback;
                    }
                  }}
                />
                <span class="country-name">${country.name}</span>
              </button>
            `,
          ) : html``}
        </div>
      </o-modal>
    `;
  }

  private handleSearch(event: Event) {
    this.search = (event.target as HTMLInputElement).value;
  }

  private setFlag(flag: string) {
    localStorage.setItem("flag", flag);
    this.dispatchEvent(
      new CustomEvent("flag-change", {
        detail: { flag },
        bubbles: true,
        composed: true,
      }),
    );
  }

  public open() {
    this.isModalOpen = true;
    this.modalEl?.open();
  }
  public close() {
    this.isModalOpen = false;
    this.modalEl?.close();
  }

  connectedCallback() {
    super.connectedCallback();
    window.addEventListener("keydown", this.handleKeyDown);
  }

  disconnectedCallback() {
    window.removeEventListener("keydown", this.handleKeyDown);
    super.disconnectedCallback();
  }

  private handleKeyDown = (e: KeyboardEvent) => {
    if (e.code === "Escape") {
      e.preventDefault();
      this.close();
    }
  };
}<|MERGE_RESOLUTION|>--- conflicted
+++ resolved
@@ -20,14 +20,11 @@
     return html`
       <o-modal title="Flag Selector Modal" alwaysMaximized>
         <input
-<<<<<<< HEAD
-          class="h-[2rem] border-none text-center border border-gray-300 rounded-xl shadow-sm text-2xl focus:outline-none focus:ring-2 focus:ring-blue-500 focus:border-blue-500 text-black dark:border-gray-300/60 dark:bg-gray-700 dark:text-white"
-=======
-          class="h-[2rem] border-none text-center border border-gray-300
+          class="h-[2rem] border-none border border-gray-300
           rounded-xl shadow-sm text-2xl text-center focus:outline-none
           focus:ring-2 focus:ring-blue-500 focus:border-blue-500 text-black
           dark:border-gray-300/60 dark:bg-gray-700 dark:text-white"
->>>>>>> 0befdcd9
+
           type="text"
           placeholder="Search..."
           @change=${this.handleSearch}
